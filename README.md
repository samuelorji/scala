# ScalaZONE Content

This repository contains the content of the [ScalaZONE website](https://scala.zone). It stores both lesson text and course structure. Everyone is welcome to make PRs with suggestions/

## Licence	
Content is distributed under the [CreativeCommons Attribution-ShareAlike 4.0](https://creativecommons.org/licenses/by-sa/4.0/legalcode) licence.	

## Deployment triggers	## Deployment triggers
<<<<<<< HEAD
 - Every commit to  the `develop` brach updates the content on development environment.	 - Every commit to the `develop` branch updates the content on the development environment.
 - Every commit to the `stage` brach updates the content on staging environment.	 - Every commit to the `stage` branch updates the content on the staging environment.
 - Every commit to the `main` brach updates the content on production environment.	 - Every commit to the `master` branch updates the content on the production environment. 
Only the production environment is accessible to the public. People outside of VirtusLab do not have access to `develop` and `stage` environments, but it will be changed in some way in the near future.
=======
 - Every commit to the `develop` branch updates the content in the development environment.
 - Every commit to the `stage` branch updates the content in the staging environment.
 - Every commit to the `main` branch updates the content in the production environment.

Only the production environment is accessible to the public. [TODO: add access for other people?]
People outside of [VirtusLab](https://virtuslab.com) and [Propensive](https://propensive.com) do not have access to the `develop` and `stage` environments, but access will be provided
on request.
>>>>>>> 500c9899

## Structure overview

### Courses

Courses are the top-level entity in the ScalaZONE material structure. Their structure is stored in the [courses](/courses) directory. The [courses/index.json](/courses/index.json) file stores a list with all available courses. For each course there is a directory named after the course id that contains the course structure. Basic course data is stored in the `index.json` file in this directory. Here is the `Course` JSON type structure:

| Field name | Type            | Description                                                                            |
|------------|-----------------|----------------------------------------------------------------------------------------|
| `name`     | String          | Name of the course that is visible on the website                                      |
| `levels`   | List of strings | List of available levels of the course. Levels are described in the next paragraph     |
| `image`    | String          | Path to the image for the course; it has to refer to an image inside this repository   |
| `video`    | String          | Video link that is displayed on the course overview page                               |
| `desc`     | String          | Description of the course                                                              |
| `scope`    | List of strings | Scope of the course; these are presented in the bullet list on the course overview page|

### Course Levels

Course levels are parts of the course that are suited for users starting with different ability levels. There are three levels that are possible to add to a course:
 - Beginner
 - Intermediate
 - Advanced
To add a level to a course, it must be present in the `levels` field in the course's index.json file. Level can be configured using `<level>.json` file in the course directory, where `<level>` is either `beginner`, `intermediate` or `advanced`. Here is the `Level` JSON structure:

| Field name | Type                       | Description                                                |
|------------|----------------------------|------------------------------------------------------------|
| `name`     | String                     | Name of the course level that is visible on the level page |
| `desc`     | String                     | Description of the course level                            |
| `ranges`   | List of TopicRange objects | Defines lessons and topics that are present in the level   |

And the `TopicRange` type has the following structure in json:

| Field name    | Type   | Description                                               |
|---------------|--------|-----------------------------------------------------------|
| `topicId`     | String | Id of the topic                                           |
| `lessonStart` | String | Id of the first lesson of the topic included in the level |
| `lessonEnd`   | String | Id of the last lesson of the topic included in the topic  |

Topic ranges define what topics and lessons are present in a course level. By specifying this, we are able to use only a slice of a topic for a particular course level. These slices may, however, overlap between level, so that a particular lesson may appear in more than one level.

### Topics

Topics are ordered collections of lessons. Their index is stored in the [topics/index.json] file. The structure of a single topic is defined in the `index.json` file inside the specific directory named after the topic in the `topics` directory. This `index.json` file has following JSON structure:

| Field name | Type           | Description                                      |
|------------|----------------|--------------------------------------------------|
| `name`     | String         | Name of the topic that is visible on the website |
| `desc`     | String         | Description of the topic                         |
| `lessons`  | List of Lesson | Lessons that this topic consists of              |

The `Lesson` JSON type structure:

| Field name      | Type                          | Description                                                  |
|-----------------|-------------------------------|--------------------------------------------------------------|
| `id`            | String                        | Id of the lessons                                            |
| `title`         | String                        | Title of the lesson; the name that is visible on the website |
| `authorId`      | String                        | Id of the lesson's author                                    |
| `duration`      | Int                           | Expected duration of lesson completion in minutes            |
| `prerequisites` | List of LessonPrerequisites   | Ids of lessons that are prerequisites of this lesson         |

The `LessonPrerequisite` JSON type structure:

| Field name | Type   | Description                                  |
|------------|--------|----------------------------------------------|
| `lessonId` | String | Id of the lesson to depend upon              |
| `topicId`  | String | Id of the topic of the lesson to depend upon |


### Lessons

A lesson's content files are present in the topics directory, within a directory specific to the lesson's topic. The content file must be named after the lesson id and have a `.md` file extension. This file defines the text and questions that user sees after entering the lesson page. 
You can use most of the markdown features inside of it, including tables, images and a special syntax for videos.

#### Video syntax
To embed a video inside a lesson you can use the following syntax:

```md
[![alt text](alt image link)](embeddable video link)
```

#### Questions section

The first part of every lesson's markdown file is the lesson's content: the text that is visible on the lessons page, and is meant to explain a concept specific to this lesson. After this first part, it is possible to include questions testing the user's understanding at the end of the lesson. To do so, first introduce the questions section separator: `?---?` and write your questions after it. At this moment there are two types of questions: _single answer questions_ (using radio buttons) and _multiple answer questions_ (using checkboxes). Every question begins with a single-hash markdown header, for example:

```md
# What is 1+1?
```

It is possible to include code blocks, tables and other markdown elements that are not children of the header element, but they must follow the header element.

After the question text, you must provide the question's answer choices, by specifying an unordered markdown list. It can be defined either using dashes (`-`) or asterisks (`*`). However, the character you choose determines the type of the question. Dashes are used for single answer questions and asterisks for multiple answer questions. To indicate whether the answer is correct you should use the markdown checkboxes that follow the list character. Two examples below exemplify this behaviour:

Single answer question:
~~~md
# What is the result of expression below?

```
2+2
```

 - [ ] 3
 - [X] 4
 - [ ] 7
~~~

Multiple answer question:
~~~md
# What is the result of expression below?

```
2+2
```

 * [ ] 3
 * [X] 4
 * [ ] 7
 * [X] Four
~~~

To summarize, let's look on a sample lesson containing some mock content and two questions:

~~~md
# Arithmetic

## Addition

To add two numbers ...

## Substraction

...

?---?

# What is the result of the expression, `2+2`?

 - [ ] 3
 - [X] 4
 - [ ] 7

# What is the result of expression below?

```
2+2
```

 * [ ] 3
 * [X] 4
 * [ ] 7
 * [X] Four

```
~~~

### Authors

Courses' authors are defined in the [authors.json](/authors.json) file. This file contains a list of `Author` objects. The `Author` JSON object has following structure:

| Field name | Type             | Description                                 |
|------------|------------------|---------------------------------------------|
| `id`       | String           | Id of the author                            |
| `name`     | String           | Name that is presented on the website       |
| `order`    | Int              | The order of the author in the authors list |
| `twitter`  | String, Optional | Link to the author's twitter page           |
| `github`   | String, Optional | Link to the author's github page            |
| `desc`     | String           | Description of the author                   |<|MERGE_RESOLUTION|>--- conflicted
+++ resolved
@@ -6,12 +6,6 @@
 Content is distributed under the [CreativeCommons Attribution-ShareAlike 4.0](https://creativecommons.org/licenses/by-sa/4.0/legalcode) licence.	
 
 ## Deployment triggers	## Deployment triggers
-<<<<<<< HEAD
- - Every commit to  the `develop` brach updates the content on development environment.	 - Every commit to the `develop` branch updates the content on the development environment.
- - Every commit to the `stage` brach updates the content on staging environment.	 - Every commit to the `stage` branch updates the content on the staging environment.
- - Every commit to the `main` brach updates the content on production environment.	 - Every commit to the `master` branch updates the content on the production environment. 
-Only the production environment is accessible to the public. People outside of VirtusLab do not have access to `develop` and `stage` environments, but it will be changed in some way in the near future.
-=======
  - Every commit to the `develop` branch updates the content in the development environment.
  - Every commit to the `stage` branch updates the content in the staging environment.
  - Every commit to the `main` branch updates the content in the production environment.
@@ -19,7 +13,6 @@
 Only the production environment is accessible to the public. [TODO: add access for other people?]
 People outside of [VirtusLab](https://virtuslab.com) and [Propensive](https://propensive.com) do not have access to the `develop` and `stage` environments, but access will be provided
 on request.
->>>>>>> 500c9899
 
 ## Structure overview
 
