# ScalaZONE Content
<<<<<<< HEAD
This repository contains the content of the [ScalaZONE website](https://scala.zone). It stores both lesson text and course structure. Everyone is welcome to make PRs with suggestions [TODO contributing.md]

## Deployment triggers
 - Every commit to the `develop` branch updates the content on the development environment.
 - Every commit to the `stage` branch updates the content on the staging environment.
 - Every commit to the `master` branch updates the content on the production environment. [TODO: Rename master]
Only the production environment is accessible to the public. [TODO: add access for other people?]
=======
This repository contains the content of the [ScalaZONE website](https://scala.zone). It stores both lesson text and course structure. Everyone is welcome to make PRs with suggestions/

## Licence	
Content is distributed under the [CreativeCommons Attribution-ShareAlike 4.0](https://creativecommons.org/licenses/by-sa/4.0/legalcode) licence.	


## Deployment triggers	## Deployment triggers
 - Every commit to  the `develop` brach updates the content on development environment.	 - Every commit to the `develop` branch updates the content on the development environment.
 - Every commit to the `stage` brach updates the content on staging environment.	 - Every commit to the `stage` branch updates the content on the staging environment.
 - Every commit to the `main` brach updates the content on production environment.	 - Every commit to the `master` branch updates the content on the production environment. 
Only production environment is accessible to the public. 	Only the production environment is accessible to the public. [TODO: add access for other people?]
People outside of VirtusLab do not have access to `develop` and `stage` environments, but it will be changed in some way in the near future.
>>>>>>> c0739df6

## Structure overview

### Courses

Courses are the top-level entity in the ScalaZONE material structure. Their structure is stored in the [courses](/courses) directory. The [courses/index.json](/courses/index.json) file stores a list with all available courses. For each course there is a directory named after the course id that contains the course structure. Basic course data is stored in the `index.json` file in this directory. Here is the `Course` JSON type structure:

| Field name | Type            | Description                                                                            |
|------------|-----------------|----------------------------------------------------------------------------------------|
| `name`     | String          | Name of the course that is visible on the website                                      |
| `levels`   | List of strings | List of available levels of the course. Levels are described in the next paragraph     |
| `image`    | String          | Path to the image for the course; it has to refer to an image inside this repository   |
| `video`    | String          | Video link that is displayed on the course overview page                               |
| `desc`     | String          | Description of the course                                                              |
| `scope`    | List of strings | Scope of the course; these are presented in the bullet list on the course overview page|

### Course Levels

Course levels are parts of the course that are suited for users starting with different ability levels. There are three levels that are possible to add to a course:
 - Beginner
 - Intermediate
 - Advanced
To add a level to a course, it must be present in the `levels` field in the course's index.json file. Level can be configured using `<level>.json` file in the course directory, where `<level>` is either `beginner`, `intermediate` or `advanced`. Here is the `Level` JSON structure:

| Field name | Type                       | Description                                                |
|------------|----------------------------|------------------------------------------------------------|
| `name`     | String                     | Name of the course level that is visible on the level page |
| `desc`     | String                     | Description of the course level                            |
| `ranges`   | List of TopicRange objects | Defines lessons and topics that are present in the level   |

And the `TopicRange` type has the following structure in json:

| Field name    | Type   | Description                                               |
|---------------|--------|-----------------------------------------------------------|
| `topicId`     | String | Id of the topic                                           |
| `lessonStart` | String | Id of the first lesson of the topic included in the level |
| `lessonEnd`   | String | Id of the last lesson of the topic included in the topic  |

Topic ranges define what topics and lessons are present in a course level. By specifying this, we are able to use only a slice of a topic for a particular course level. These slices may, however, overlap between level, so that a particular lesson may appear in more than one level.

### Topics

Topics are ordered collections of lessons. Their index is stored in the [topics/index.json] file. The structure of a single topic is defined in the `index.json` file inside the specific directory named after the topic in the `topics` directory. This `index.json` file has following JSON structure:

| Field name | Type           | Description                                      |
|------------|----------------|--------------------------------------------------|
| `name`     | String         | Name of the topic that is visible on the website |
| `desc`     | String         | Description of the topic                         |
| `lessons`  | List of Lesson | Lessons that this topic consists of              |

The `Lesson` JSON type structure:

| Field name      | Type            | Description                                                  |
|-----------------|------------------|-------------------------------------------------------------|
| `id`            | String          | Id of the lessons                                            |
| `title`         | String          | Title of the lesson; the name that is visible on the website |
| `authorId`      | String          | Id of the lesson's author                                    |
| `duration`      | Int             | Expected duration of lesson completion in minutes            |
| `prerequisites` | List of String  | Ids of lessons that are prerequisites of this lesson         |

### Lessons

A lesson's content files are present in the topics directory, within a directory specific to the lesson's topic. The content file must be named after the lesson id and have a `.md` file extension. This file defines the text and questions that user sees after entering the lesson page. 
You can use most of the markdown features inside of it, including tables, images and a special syntax for videos.

#### Video syntax
To embed a video inside a lesson you can use the following syntax:

```md
[![alt text](alt image link)](embeddable video link)
```

#### Questions section

The first part of every lesson's markdown file is the lesson's content: the text that is visible on the lessons page, and is meant to explain a concept specific to this lesson. After this first part, it is possible to include questions testing the user's understanding at the end of the lesson. To do so, first introduce the questions section separator: `?---?` and write your questions after it. At this moment there are two types of questions: _single answer questions_ (using radio buttons) and _multiple answer questions_ (using checkboxes). Every question begins with a single-hash markdown header, for example:

```md
# What is 1+1?
```

It is possible to include code blocks, tables and other markdown elements that are not children of the header element, but they must follow the header element.

After the question text, you must provide the question's answer choices, by specifying an unordered markdown list. It can be defined either using dashes (`-`) or asterisks (`*`). However, the character you choose determines the type of the question. Dashes are used for single answer questions and asterisks for multiple answer questions. To indicate whether the answer is correct you should use the markdown checkboxes that follow the list character. Two examples below exemplify this behaviour:

Single answer question:
~~~md
# What is the result of expression below?

```
2+2
```

 - [ ] 3
 - [X] 4
 - [ ] 7
~~~

Multiple answer question:
~~~md
# What is the result of expression below?

```
2+2
```

 * [ ] 3
 * [X] 4
 * [ ] 7
 * [X] Four
~~~

To summarize, let's look on a sample lesson containing some mock content and two questions:

~~~md
# Arithmetic

## Addition

To add two numbers ...

## Substraction

...

?---?

# What is the result of the expression, `2+2`?

 - [ ] 3
 - [X] 4
 - [ ] 7

# What is the result of expression below?

```
2+2
```

 * [ ] 3
 * [X] 4
 * [ ] 7
 * [X] Four

```
~~~

### Authors

Courses' authors are defined in the [authors.json](/authors.json) file. This file contains a list of `Author` objects. The `Author` JSON object has following structure:

| Field name | Type             | Description                                 |
|------------|------------------|---------------------------------------------|
| `id`       | String           | Id of the author                            |
| `name`     | String           | Name that is presented on the website       |
| `order`    | Int              | The order of the author in the authors list |
| `twitter`  | String, Optional | Link to the author's twitter page           |
| `github`   | String, Optional | Link to the author's github page            |
| `desc`     | String           | Description of the author                   |<|MERGE_RESOLUTION|>--- conflicted
+++ resolved
@@ -1,26 +1,18 @@
 # ScalaZONE Content
-<<<<<<< HEAD
-This repository contains the content of the [ScalaZONE website](https://scala.zone). It stores both lesson text and course structure. Everyone is welcome to make PRs with suggestions [TODO contributing.md]
 
-## Deployment triggers
- - Every commit to the `develop` branch updates the content on the development environment.
- - Every commit to the `stage` branch updates the content on the staging environment.
- - Every commit to the `master` branch updates the content on the production environment. [TODO: Rename master]
-Only the production environment is accessible to the public. [TODO: add access for other people?]
-=======
 This repository contains the content of the [ScalaZONE website](https://scala.zone). It stores both lesson text and course structure. Everyone is welcome to make PRs with suggestions/
 
 ## Licence	
 Content is distributed under the [CreativeCommons Attribution-ShareAlike 4.0](https://creativecommons.org/licenses/by-sa/4.0/legalcode) licence.	
 
+## Deployment triggers	## Deployment triggers
+ - Every commit to the `develop` branch updates the content in the development environment.
+ - Every commit to the `stage` branch updates the content in the staging environment.
+ - Every commit to the `main` branch updates the content in the production environment.
 
-## Deployment triggers	## Deployment triggers
- - Every commit to  the `develop` brach updates the content on development environment.	 - Every commit to the `develop` branch updates the content on the development environment.
- - Every commit to the `stage` brach updates the content on staging environment.	 - Every commit to the `stage` branch updates the content on the staging environment.
- - Every commit to the `main` brach updates the content on production environment.	 - Every commit to the `master` branch updates the content on the production environment. 
-Only production environment is accessible to the public. 	Only the production environment is accessible to the public. [TODO: add access for other people?]
-People outside of VirtusLab do not have access to `develop` and `stage` environments, but it will be changed in some way in the near future.
->>>>>>> c0739df6
+Only the production environment is accessible to the public. [TODO: add access for other people?]
+People outside of [VirtusLab](https://virtuslab.com) and [Propensive](https://propensive.com) do not have access to the `develop` and `stage` environments, but access will be provided
+on request.
 
 ## Structure overview
 
